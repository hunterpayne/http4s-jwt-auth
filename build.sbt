import Dependencies._
import microsites.ExtraMdFileConfig

ThisBuild / organizationName := "ProfunKtor"
<<<<<<< HEAD
ThisBuild / crossScalaVersions := List("2.12.18", "2.13.12", "3.3.3")
=======
ThisBuild / crossScalaVersions := List("2.12.19", "2.13.12", "3.3.1")
>>>>>>> 35249e4c

// publishing
ThisBuild / name := """http4s-jwt-auth"""
ThisBuild / organization := "dev.profunktor"
ThisBuild / homepage := Some(url("https://http4s-jwt-auth.profunktor.dev/"))
ThisBuild / licenses := List("Apache-2.0" -> url("http://www.apache.org/licenses/LICENSE-2.0"))
ThisBuild / developers := List(
  Developer(
    "gvolpe",
    "Gabriel Volpe",
    "volpegabriel@gmail.com",
    url("https://gvolpe.com")
  )
)

def maxClassFileName(v: String) = CrossVersion.partialVersion(v) match {
  case Some((2, 13)) | Some((3, _)) => List.empty[String]
  case _                            => List("-Xmax-classfile-name", "100")
}

def scalacVaryingOptions(scalaVersion: String) = CrossVersion.partialVersion(scalaVersion) match {
  case Some((3, _)) => List("-source:future")
  case _            => List("-Xsource:3")
}

def compilerPlugins(scalaVersion: String) = CrossVersion.partialVersion(scalaVersion) match {
  case Some((3, _)) => List()
  case _            => List(CompilerPlugins.kindProjector, CompilerPlugins.betterMonadicFor)
}

val commonSettings = List(
  organizationName := "Opinionated JWT authentication library for Http4s",
  startYear := Some(2019),
  licenses += ("Apache-2.0", new URL("https://www.apache.org/licenses/LICENSE-2.0.txt")),
  homepage := Some(url("https://http4s-jwt-auth.profunktor.dev/")),
  headerLicense := Some(HeaderLicense.ALv2("2019", "ProfunKtor")),
  resolvers += "Apache public" at "https://repository.apache.org/content/groups/public/",
  scalacOptions ++= maxClassFileName(scalaVersion.value),
  scalafmtOnCompile := true,
  testFrameworks += new TestFramework("munit.Framework")
)

lazy val noPublish = List(
  publish := {},
  publishLocal := {},
  publishArtifact := false,
  publish / skip := true
)

lazy val root = (project in file("."))
  .aggregate(core, microsite)
  .settings(noPublish)

lazy val core = (project in file("core"))
  .settings(
    name := "http4s-jwt-auth",
    scalacOptions ++= scalacVaryingOptions(scalaVersion.value),
    libraryDependencies ++=
      compilerPlugins(scalaVersion.value) :::
        List(
          Libraries.cats,
          Libraries.catsEffect,
          Libraries.fs2,
          Libraries.http4sDsl,
          Libraries.http4sServer,
          Libraries.jwtCore,
          Libraries.munit % Test
        )
  )
  .settings(commonSettings: _*)

lazy val microsite = project
  .in(file("site"))
  .enablePlugins(MicrositesPlugin)
  .settings(commonSettings: _*)
  .settings(noPublish)
  .settings(publishLocalConfiguration := publishLocalConfiguration.value.withOverwrite(true))
  .settings(
    micrositeName := "Http4s Jwt Auth",
    micrositeDescription := "Opinionated JWT authentication library for Http4s",
    micrositeAuthor := "ProfunKtor",
    micrositeGithubOwner := "profunktor",
    micrositeGithubRepo := "http4s-jwt-auth",
    micrositeBaseUrl := "",
    micrositeExtraMdFiles := Map(
      file("README.md") -> ExtraMdFileConfig(
        "index.md",
        "home",
        Map("title" -> "Home", "position" -> "0")
      ),
      file("CODE_OF_CONDUCT.md") -> ExtraMdFileConfig(
        "CODE_OF_CONDUCT.md",
        "page",
        Map("title" -> "Code of Conduct")
      )
    ),
    micrositeExtraMdFilesOutput := (Compile / resourceManaged).value / "jekyll",
    micrositeGitterChannel := true,
    micrositeGitterChannelUrl := "profunktor-dev/http4s-jwt-auth",
    scalacOptions --= List(
      "-Werror",
      "-Xfatal-warnings",
      "-Ywarn-unused-import",
      "-Ywarn-numeric-widen",
      "-Ywarn-dead-code",
      "-Xlint:-missing-interpolator,_"
    )
  )
  .dependsOn(core)

// CI build
addCommandAlias("fullBuild", ";clean;+test;mdoc")<|MERGE_RESOLUTION|>--- conflicted
+++ resolved
@@ -2,11 +2,7 @@
 import microsites.ExtraMdFileConfig
 
 ThisBuild / organizationName := "ProfunKtor"
-<<<<<<< HEAD
-ThisBuild / crossScalaVersions := List("2.12.18", "2.13.12", "3.3.3")
-=======
-ThisBuild / crossScalaVersions := List("2.12.19", "2.13.12", "3.3.1")
->>>>>>> 35249e4c
+ThisBuild / crossScalaVersions := List("2.12.19", "2.13.12", "3.3.3")
 
 // publishing
 ThisBuild / name := """http4s-jwt-auth"""
