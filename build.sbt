import Dependencies._
import microsites.ExtraMdFileConfig

ThisBuild / organizationName := "ProfunKtor"
<<<<<<< HEAD
ThisBuild / crossScalaVersions := List("2.12.18", "2.13.13", "3.3.1")
=======
ThisBuild / crossScalaVersions := List("2.12.19", "2.13.12", "3.3.3")
>>>>>>> 2ce4aa2d

// publishing
ThisBuild / name := """http4s-jwt-auth"""
ThisBuild / organization := "dev.profunktor"
ThisBuild / homepage := Some(url("https://http4s-jwt-auth.profunktor.dev/"))
ThisBuild / licenses := List("Apache-2.0" -> url("http://www.apache.org/licenses/LICENSE-2.0"))
ThisBuild / developers := List(
  Developer(
    "gvolpe",
    "Gabriel Volpe",
    "volpegabriel@gmail.com",
    url("https://gvolpe.com")
  )
)

def maxClassFileName(v: String) = CrossVersion.partialVersion(v) match {
  case Some((2, 13)) | Some((3, _)) => List.empty[String]
  case _                            => List("-Xmax-classfile-name", "100")
}

def scalacVaryingOptions(scalaVersion: String) = CrossVersion.partialVersion(scalaVersion) match {
  case Some((3, _)) => List("-source:future")
  case _            => List("-Xsource:3")
}

def compilerPlugins(scalaVersion: String) = CrossVersion.partialVersion(scalaVersion) match {
  case Some((3, _)) => List()
  case _            => List(CompilerPlugins.kindProjector, CompilerPlugins.betterMonadicFor)
}

val commonSettings = List(
  organizationName := "Opinionated JWT authentication library for Http4s",
  startYear := Some(2019),
  licenses += ("Apache-2.0", new URL("https://www.apache.org/licenses/LICENSE-2.0.txt")),
  homepage := Some(url("https://http4s-jwt-auth.profunktor.dev/")),
  headerLicense := Some(HeaderLicense.ALv2("2019", "ProfunKtor")),
  resolvers += "Apache public" at "https://repository.apache.org/content/groups/public/",
  scalacOptions ++= maxClassFileName(scalaVersion.value),
  scalafmtOnCompile := true,
  testFrameworks += new TestFramework("munit.Framework")
)

lazy val noPublish = List(
  publish := {},
  publishLocal := {},
  publishArtifact := false,
  publish / skip := true
)

lazy val root = (project in file("."))
  .aggregate(core, microsite)
  .settings(noPublish)

lazy val core = (project in file("core"))
  .settings(
    name := "http4s-jwt-auth",
    scalacOptions ++= scalacVaryingOptions(scalaVersion.value),
    libraryDependencies ++=
      compilerPlugins(scalaVersion.value) :::
        List(
          Libraries.cats,
          Libraries.catsEffect,
          Libraries.fs2,
          Libraries.http4sDsl,
          Libraries.http4sServer,
          Libraries.jwtCore,
          Libraries.munit % Test
        )
  )
  .settings(commonSettings: _*)

lazy val microsite = project
  .in(file("site"))
  .enablePlugins(MicrositesPlugin)
  .settings(commonSettings: _*)
  .settings(noPublish)
  .settings(publishLocalConfiguration := publishLocalConfiguration.value.withOverwrite(true))
  .settings(
    micrositeName := "Http4s Jwt Auth",
    micrositeDescription := "Opinionated JWT authentication library for Http4s",
    micrositeAuthor := "ProfunKtor",
    micrositeGithubOwner := "profunktor",
    micrositeGithubRepo := "http4s-jwt-auth",
    micrositeBaseUrl := "",
    micrositeExtraMdFiles := Map(
      file("README.md") -> ExtraMdFileConfig(
        "index.md",
        "home",
        Map("title" -> "Home", "position" -> "0")
      ),
      file("CODE_OF_CONDUCT.md") -> ExtraMdFileConfig(
        "CODE_OF_CONDUCT.md",
        "page",
        Map("title" -> "Code of Conduct")
      )
    ),
    micrositeExtraMdFilesOutput := (Compile / resourceManaged).value / "jekyll",
    micrositeGitterChannel := true,
    micrositeGitterChannelUrl := "profunktor-dev/http4s-jwt-auth",
    scalacOptions --= List(
      "-Werror",
      "-Xfatal-warnings",
      "-Ywarn-unused-import",
      "-Ywarn-numeric-widen",
      "-Ywarn-dead-code",
      "-Xlint:-missing-interpolator,_"
    )
  )
  .dependsOn(core)

// CI build
addCommandAlias("fullBuild", ";clean;+test;mdoc")<|MERGE_RESOLUTION|>--- conflicted
+++ resolved
@@ -2,11 +2,7 @@
 import microsites.ExtraMdFileConfig
 
 ThisBuild / organizationName := "ProfunKtor"
-<<<<<<< HEAD
-ThisBuild / crossScalaVersions := List("2.12.18", "2.13.13", "3.3.1")
-=======
-ThisBuild / crossScalaVersions := List("2.12.19", "2.13.12", "3.3.3")
->>>>>>> 2ce4aa2d
+ThisBuild / crossScalaVersions := List("2.12.19", "2.13.13", "3.3.3")
 
 // publishing
 ThisBuild / name := """http4s-jwt-auth"""
