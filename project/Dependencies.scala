--- conflicted
+++ resolved
@@ -5,13 +5,8 @@
   object Versions {
     val cats       = "2.2.0"
     val catsEffect = "2.2.0"
-<<<<<<< HEAD
-    val fs2        = "2.4.5"
-    val http4s     = "0.21.11"
-=======
     val fs2        = "2.4.6"
     val http4s     = "0.21.9"
->>>>>>> cd2b4b68
     val jwt        = "4.3.0"
 
     val betterMonadicFor = "0.3.1"
