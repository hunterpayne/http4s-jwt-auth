import sbt._

object Dependencies {

  object Versions {
    val cats       = "2.4.2"
    val catsEffect = "2.3.3"
<<<<<<< HEAD
    val fs2        = "2.5.3"
    val http4s     = "0.21.19"
=======
    val fs2        = "2.5.2"
    val http4s     = "0.21.20"
>>>>>>> 75b5d557
    val jwt        = "5.0.0"

    val betterMonadicFor = "0.3.1"
    val kindProjector    = "0.11.3"

    val scalaTest = "3.2.4"
  }

  object Libraries {
    def http4s(artifact: String): ModuleID = "org.http4s" %% artifact % Versions.http4s

    val cats       = "org.typelevel" %% "cats-core"   % Versions.cats
    val catsEffect = "org.typelevel" %% "cats-effect" % Versions.catsEffect
    val fs2        = "co.fs2"        %% "fs2-core"    % Versions.fs2
    val jwtCore    = "com.pauldijou" %% "jwt-core"    % Versions.jwt

    val http4sDsl    = http4s("http4s-dsl")
    val http4sServer = http4s("http4s-blaze-server")

    // Test
    val scalaTest = "org.scalatest" %% "scalatest" % Versions.scalaTest
  }

  object CompilerPlugins {
    val betterMonadicFor = compilerPlugin("com.olegpy" %% "better-monadic-for" % Versions.betterMonadicFor)
    val kindProjector = compilerPlugin(
      "org.typelevel" % "kind-projector" % Versions.kindProjector cross CrossVersion.full
    )
  }

}<|MERGE_RESOLUTION|>--- conflicted
+++ resolved
@@ -5,13 +5,8 @@
   object Versions {
     val cats       = "2.4.2"
     val catsEffect = "2.3.3"
-<<<<<<< HEAD
-    val fs2        = "2.5.3"
-    val http4s     = "0.21.19"
-=======
     val fs2        = "2.5.2"
     val http4s     = "0.21.20"
->>>>>>> 75b5d557
     val jwt        = "5.0.0"
 
     val betterMonadicFor = "0.3.1"
