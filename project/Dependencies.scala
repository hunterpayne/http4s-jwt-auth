--- conflicted
+++ resolved
@@ -3,11 +3,7 @@
 object Dependencies {
 
   object Versions {
-<<<<<<< HEAD
-    val cats       = "2.3.0"
-=======
     val cats       = "2.2.0"
->>>>>>> 477094e5
     val catsEffect = "2.3.0"
     val fs2        = "2.4.6"
     val http4s     = "0.21.13"
